from obfsproxy.test import tester
from obfsproxy.transports.wfpadtools import const
from obfsproxy.transports.wfpadtools import util as ut
from obfsproxy.test.transports.wfpadtools.sttest import STTest
import obfsproxy.common.log as logging

import pickle
import unittest
from time import sleep
from os import listdir
from os.path import join, isfile


DEBUG = False

# Logging settings:
log = logging.get_obfslogger()
log.set_log_severity('error')

if DEBUG:
    log.set_log_severity('debug')


class TestSetUp(object):

    def setUp(self):
        ut.createdir(const.TEST_SERVER_DIR)  # Create temp dir
        self.obfs_client = tester.Obfsproxy(self.client_args)
        sleep(0.2)
        self.input_chan = tester.connect_with_retry(("127.0.0.1",
                                                     tester.ENTRY_PORT))
        self.input_chan.settimeout(tester.SOCKET_TIMEOUT)

    def tearDown(self):
        self.obfs_client.stop()
        self.input_chan.close()
        ut.removedir(const.TEST_SERVER_DIR)  # Remove temp dir

    def send_data(self):
        self.input_chan.sendall(tester.TEST_FILE)
        sleep(5)
        self.input_chan.close()

    def load_wrappers(self):
        return [pickle.load(open(join(const.TEST_SERVER_DIR, f)))
                    for f in listdir(const.TEST_SERVER_DIR)
                        if isfile(join(const.TEST_SERVER_DIR, f))]


#@unittest.skip("")
class WFPadTests(TestSetUp, STTest):
    transport = "wfpad"

    def setUp(self):
        self.client_args = (
               "--test-server=%d" % tester.EXIT_PORT,
               "wfpad", "client",
               "127.0.0.1:%d" % tester.ENTRY_PORT,
               "--dest=127.0.0.1:%d" % tester.SERVER_PORT,
               )
        super(WFPadTests, self).setUp()

    def tearDown(self):
        super(WFPadTests, self).tearDown()


class BuFLOTests(TestSetUp, STTest):
    transport = "buflo"
    _period = 0.1
    _psize = 1448
    mintime = 2
    client_args = (
           "--test-server=%s" % tester.EXIT_PORT,
           "buflo", "client",
           "127.0.0.1:%d" % tester.ENTRY_PORT,
<<<<<<< HEAD
           "--socks-shim %d,%d" % (tester.SHIM_PORT, tester.SOCKS_PORT),
           "--_period %s" % _period,
           "--_psize %s" % _psize,
           "--mintime %s" % mintime,
           "--dest 127.0.0.1:%d" % tester.SERVER_PORT,
           )
=======
           "--socks-shim=%d,%d" % (tester.SHIM_PORT, tester.SOCKS_PORT),
           "--period=%s" % period,
           "--psize=%s" % psize,
           "--mintime=%s" % mintime,
           "--dest=127.0.0.1:%d" % tester.SERVER_PORT)
>>>>>>> b3f28963

    def test_timing(self):
        self.send_data()
        for wrapper in self.load_wrappers():
            for obsIat in wrapper:
                print obsIat
                self.assertAlmostEqual(self._period, obsIat,
                                       None,
                                       "The observed _period %s does not match"
                                       " with the expected _period %s"
                                       % (obsIat, self._period),
                                       delta=0.05)


if __name__ == "__main__":
    #import sys;sys.argv = ['', 'Test.testName']
    unittest.main()<|MERGE_RESOLUTION|>--- conflicted
+++ resolved
@@ -66,38 +66,29 @@
 
 class BuFLOTests(TestSetUp, STTest):
     transport = "buflo"
-    _period = 0.1
-    _psize = 1448
+    period = 0.1
+    psize = 1448
     mintime = 2
     client_args = (
            "--test-server=%s" % tester.EXIT_PORT,
            "buflo", "client",
            "127.0.0.1:%d" % tester.ENTRY_PORT,
-<<<<<<< HEAD
-           "--socks-shim %d,%d" % (tester.SHIM_PORT, tester.SOCKS_PORT),
-           "--_period %s" % _period,
-           "--_psize %s" % _psize,
-           "--mintime %s" % mintime,
-           "--dest 127.0.0.1:%d" % tester.SERVER_PORT,
-           )
-=======
            "--socks-shim=%d,%d" % (tester.SHIM_PORT, tester.SOCKS_PORT),
            "--period=%s" % period,
            "--psize=%s" % psize,
            "--mintime=%s" % mintime,
            "--dest=127.0.0.1:%d" % tester.SERVER_PORT)
->>>>>>> b3f28963
 
     def test_timing(self):
         self.send_data()
         for wrapper in self.load_wrappers():
             for obsIat in wrapper:
                 print obsIat
-                self.assertAlmostEqual(self._period, obsIat,
+                self.assertAlmostEqual(self.period, obsIat,
                                        None,
-                                       "The observed _period %s does not match"
-                                       " with the expected _period %s"
-                                       % (obsIat, self._period),
+                                       "The observed period %s does not match"
+                                       " with the expected period %s"
+                                       % (obsIat, self.period),
                                        delta=0.05)
 
 
